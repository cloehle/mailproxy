// proxy.go - Katzenpost client mailproxy.
// Copyright (C) 2017  Yawning Angel.
//
// This program is free software: you can redistribute it and/or modify
// it under the terms of the GNU Affero General Public License as
// published by the Free Software Foundation, either version 3 of the
// License, or (at your option) any later version.
//
// This program is distributed in the hope that it will be useful,
// but WITHOUT ANY WARRANTY; without even the implied warranty of
// MERCHANTABILITY or FITNESS FOR A PARTICULAR PURPOSE.  See the
// GNU Affero General Public License for more details.
//
// You should have received a copy of the GNU Affero General Public License
// along with this program.  If not, see <http://www.gnu.org/licenses/>.

// Package mailproxy implements a POP/SMTP to Katzenpost proxy server.
package mailproxy

import (
	"errors"
	"fmt"
	"os"
	"path/filepath"
	"sync"

	"github.com/katzenpost/core/log"
	"github.com/katzenpost/core/thwack"
	"github.com/katzenpost/core/utils"
	"github.com/katzenpost/core/worker"
	"github.com/katzenpost/mailproxy/config"
	"github.com/katzenpost/mailproxy/internal/account"
	"github.com/katzenpost/mailproxy/internal/authority"
	"github.com/katzenpost/mailproxy/internal/recipient"
	"gopkg.in/eapache/channels.v1"
	"gopkg.in/op/go-logging.v1"
)

// ErrGenerateOnly is the error returned when the server initialization
var ErrGenerateOnly = errors.New("mailproxy: GenerateOnly set")

// Proxy is a mail proxy server instance.
type Proxy struct {
	worker.Worker
	cfg *config.Config

	logBackend *log.Backend
	log        *logging.Logger

<<<<<<< HEAD
	accounts             *account.Store
	recipients           *recipient.Store
	votingAuthorities    *authority.Store
	nonvotingAuthorities *authority.Store
	popListener          *popListener
	smtpListener         *smtpListener
	eventListener        *eventListener
	management           *thwack.Server
=======
	accounts      *account.Store
	authorities   *authority.Store
	recipients    *recipient.Store
	popListener   *popListener
	smtpListener  *smtpListener
	eventListener *eventListener
	management    *thwack.Server
>>>>>>> 8eb15871

	fatalErrCh chan error
	eventCh    channels.Channel
	haltedCh   chan interface{}
	haltOnce   sync.Once
}

func (p *Proxy) initLogging() error {
	f := p.cfg.Logging.File
	if !p.cfg.Logging.Disable && p.cfg.Logging.File != "" {
		if !filepath.IsAbs(f) {
			f = filepath.Join(p.cfg.Proxy.DataDir, f)
		}
	}

	var err error
	p.logBackend, err = log.New(f, p.cfg.Logging.Level, p.cfg.Logging.Disable)
	if err == nil {
		p.log = p.logBackend.GetLogger("mailproxy")
	}
	return err
}

// Shutdown cleanly shuts down a given Proxy instance.
func (p *Proxy) Shutdown() {
	p.haltOnce.Do(func() { p.halt() })
}

// Wait waits till the Proxy is terminated for any reason.
func (p *Proxy) Wait() {
	<-p.haltedCh
}

func (p *Proxy) halt() {
	// WARNING: The ordering of operations here is deliberate, and should not
	// be altered without a deep understanding of how all the components fit
	// together.

	p.log.Noticef("Starting graceful shutdown.")

	if p.popListener != nil {
		p.popListener.Halt()
		p.popListener = nil
	}

	if p.smtpListener != nil {
		p.smtpListener.Halt()
		p.smtpListener = nil
	}

	if p.management != nil {
		p.management.Halt()
		p.management = nil
	}

	if p.accounts != nil {
		p.accounts.Reset()
		p.accounts = nil
	}

	if p.nonvotingAuthorities != nil || p.votingAuthorities != nil {
		p.nonvotingAuthorities.Reset()
		p.nonvotingAuthorities = nil
		p.votingAuthorities.Reset()
		p.votingAuthorities = nil
	}

	p.Halt()

	if p.eventListener != nil {
		p.eventListener.Halt()
		p.eventListener = nil
	}

	close(p.fatalErrCh)

	p.log.Noticef("Shutdown complete.")
	close(p.haltedCh)
}

// New returns a new Proxy instance parameterized with the specified
// configuration.
func New(cfg *config.Config) (*Proxy, error) {
	p := new(Proxy)
	p.cfg = cfg
	p.fatalErrCh = make(chan error)
	p.haltedCh = make(chan interface{})
	p.eventCh = channels.NewInfiniteChannel()
	g := &proxyGlue{p: p}

	// Do the early initialization and bring up logging.
	if err := utils.MkDataDir(p.cfg.Proxy.DataDir); err != nil {
		return nil, err
	}
	if err := utils.MkDataDir(p.cfg.Proxy.RecipientDir); err != nil {
		return nil, err
	}
	if err := p.initLogging(); err != nil {
		return nil, err
	}

	p.log.Noticef("Katzenpost is still pre-alpha.  DO NOT DEPEND ON IT FOR STRONG SECURITY OR ANONYMITY.")

	isOk := false
	defer func() {
		if !isOk {
			p.Shutdown()
		}
	}()

	// Start the fatal error watcher.
	go func() {
		err, ok := <-p.fatalErrCh
		if !ok {
			return
		}
		p.log.Warningf("Shutting down due to error: %v", err)
		p.Shutdown()
	}()

	if !p.cfg.Debug.GenerateOnly {
		p.initializeEventSink()
	}

	var err error
	// Bring the management interface online if enabled.
	if !p.cfg.Debug.GenerateOnly && p.cfg.Management.Enable {
		p.log.Noticef("Bringing managment interface online.")
		mgmtCfg := &thwack.Config{
			Net:         "unix",
			Addr:        p.cfg.Management.Path,
			ServiceName: "Katzenpost Mailproxy Management Interface",
			LogModule:   "mgmt",
			NewLoggerFn: p.logBackend.GetLogger,
		}
		if p.management, err = thwack.New(mgmtCfg); err != nil {
			p.log.Errorf("Failed to initialize management interface: %v", err)
			return nil, err
		}

		const shutdownCmd = "SHUTDOWN"
		p.management.RegisterCommand(shutdownCmd, func(c *thwack.Conn, l string) error {
			p.fatalErrCh <- fmt.Errorf("user requested shutdown via mgmt interface")
			return nil
		})
	}

	// Initialize the recipient public key store.
	p.recipients = recipient.New(p.cfg, p.management)
	for k, v := range p.cfg.Recipients {
		// Failures to add recipients are non-fatal.
		if err = p.recipients.Set(k, v); err != nil {
			p.log.Warningf("Failed to add recipient '%v' to store: %v", k, err)
		}
	}

	// Import recipient PEM-encoded identities
	if err = p.ScanRecipientDir(); err != nil {
		return nil, err
	}

	// Bring the authority cache online.
	p.votingAuthorities = authority.NewStore(p.logBackend, p.cfg.UpstreamProxyConfig())
	for k, v := range p.cfg.VotingAuthorityMap() {
		if err = p.votingAuthorities.Set(k, v); err != nil {
			p.log.Errorf("Failed to add authority '%v' to store: %v", k, err)
			return nil, err
		}
		p.log.Debugf("Added authority '%v'.", k)
	}

	p.nonvotingAuthorities = authority.NewStore(p.logBackend, p.cfg.UpstreamProxyConfig())
	for k, v := range p.cfg.NonvotingAuthorityMap() {
		if err = p.nonvotingAuthorities.Set(k, v); err != nil {
			p.log.Errorf("Failed to add authority '%v' to store: %v", k, err)
			return nil, err
		}
		p.log.Debugf("Added authority '%v'.", k)
	}

	// Bring the accounts online.
	p.accounts = account.NewStore(g)
	for k, v := range p.cfg.AccountMap() {
		if err = p.accounts.Set(k, v); err != nil {
			p.log.Errorf("Failed to add account '%v' to store: %v", k, err)
			return nil, err
		}
		p.log.Debugf("Added account '%v'.", k)
	}

	// No need to bring the listeners online if we are going to terminate
	// immediately.
	if p.cfg.Debug.GenerateOnly {
		return nil, ErrGenerateOnly
	}

	// Bring the EventSink listener online.
	p.log.Debug("Starting EventSink listener.")
	p.eventListener = newEventListener(p)

	if !p.cfg.Proxy.NoLaunchListeners {
		// Bring the POP3 interface online.
		if p.popListener, err = newPOPListener(p); err != nil {
			p.log.Errorf("Failed to start POP3 listener: %v", err)
			return nil, err
		}

		// Bring the SMTP interface online.
		if p.smtpListener, err = newSMTPListener(p); err != nil {
			p.log.Errorf("Failed to start SMTP listener: %v", err)
			return nil, err
		}
	} else {
		p.log.Debugf("Skipping POP3/SMTP listener initialization.")
	}

	// Start listening on the management if enabled, now that all subsystems
	// have had the opportunity to register commands.
	if p.management != nil {
		const cmdQueryRecipient = "QUERY_RECIPIENT"

		p.management.RegisterCommand(cmdQueryRecipient, p.onQueryRecipient)
		p.management.Start()
	}

	isOk = true
	return p, nil
}

// Scan the RecipientDir for PEM-encoded identities and import them into the recipient Store.
func (p *Proxy) ScanRecipientDir() error {
	p.log.Noticef("Scanning RecipientDir for identities.")
	path := p.cfg.Proxy.RecipientDir
	err := filepath.Walk(path, func(pth string, info os.FileInfo, err error) error {
		switch pth {
		case path:
		default:
			err := p.recipients.LoadFromPEM(pth)
			if err != nil {
				return err
			}
		}
		return nil
	})
	return err
}

type proxyGlue struct {
	p *Proxy
}

func (g *proxyGlue) Config() *config.Config {
	return g.p.cfg
}

func (g *proxyGlue) LogBackend() *log.Backend {
	return g.p.logBackend
}

func (g *proxyGlue) NonvotingAuthorities() *authority.Store {
	return g.p.nonvotingAuthorities
}

func (g *proxyGlue) VotingAuthorities() *authority.Store {
	return g.p.votingAuthorities
}

func (g *proxyGlue) EventCh() chan<- interface{} {
	return g.p.eventCh.In()
}

func (g *proxyGlue) FatalErrCh() chan<- error {
	return g.p.fatalErrCh
}<|MERGE_RESOLUTION|>--- conflicted
+++ resolved
@@ -47,24 +47,14 @@
 	logBackend *log.Backend
 	log        *logging.Logger
 
-<<<<<<< HEAD
 	accounts             *account.Store
-	recipients           *recipient.Store
 	votingAuthorities    *authority.Store
 	nonvotingAuthorities *authority.Store
+	recipients           *recipient.Store
 	popListener          *popListener
 	smtpListener         *smtpListener
 	eventListener        *eventListener
 	management           *thwack.Server
-=======
-	accounts      *account.Store
-	authorities   *authority.Store
-	recipients    *recipient.Store
-	popListener   *popListener
-	smtpListener  *smtpListener
-	eventListener *eventListener
-	management    *thwack.Server
->>>>>>> 8eb15871
 
 	fatalErrCh chan error
 	eventCh    channels.Channel
